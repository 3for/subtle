--- conflicted
+++ resolved
@@ -384,12 +384,9 @@
     fn conditional_swap(&mut self, other: &mut Self, choice: Mask);
 }
 
-<<<<<<< HEAD
-=======
 // Feature gated because the generic implementation is likely not as
 // fast as a custom impl for many types and in many use cases.
 #[cfg(feature = "generic-impls")]
->>>>>>> d593754d
 impl<T> ConditionallySwappable for T
     where T: ConditionallyAssignable + Copy
 {
